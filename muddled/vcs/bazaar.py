--- conflicted
+++ resolved
@@ -34,18 +34,13 @@
         """
         option = ""
 
-        if revision is not None and revision != "HEAD":
+        if revision is None or revision == "HEAD":
+            return ""
+        else:
             # We can't says "-r revno:xxx" because we don't know what the
             # user has given us, and it may not be a revno (indeed, they
             # could have given us "date:yesterday"
-            if branch:
-                option = "-r %s:%s"%(revision, branch)
-            else:
-                option = "-r %s"%revision
-        elif branch:
-            option = "-r branch:%s"%branch
-
-        return option
+            return "-r %s"%revision
 
     def _derive_env(self):
         """
@@ -103,25 +98,14 @@
         # a checkout that is "bound" to the remote repository, so that doing
         # 'bzr commit' will behave like SVN, and commit/push to the remote
         # repository. We don't want that behaviour.
-<<<<<<< HEAD
-        ##if branch:
-        ##    raise utils.GiveUp("Bazaar does not support the 'branch' argument"
-        ##                       " to 'checkout' (branch='%s')"%branch)
 
         if branch:
             effective_repo = os.path.join(repo, branch)
         else:
             effective_repo = repo
 
-        print 'xxx',effective_repo
-
         utils.run_cmd("bzr branch %s %s %s"%(self._r_option(revision),
                                              self._normalised_repo(effective_repo),
-=======
-
-        utils.run_cmd("bzr branch %s %s %s"%(self._r_option(revision, branch),
-                                             self._normalised_repo(repo),
->>>>>>> ba1e95f8
                                              co_leaf),
                       env=self._derive_env(), verbose=verbose)
 
