--- conflicted
+++ resolved
@@ -950,21 +950,10 @@
   - postinstalled - the package has been postinstalled. This is often an empty
     step.
 
-<<<<<<< HEAD
 * For deployments, <tag> is typically 'deployed', meaning a deployment has been
   created. This normally involves collecting files from particular
   install/<role> directories, and placing the result in
   deploy/<deployment-name>.
-=======
-* For deployments, <tag> is typically:
-
-  - deployed - a deployment has been created. This normally involves collecting
-    files from particular install/<role> directories, and placing the result in
-    deploy/<deployment-name>.
-
-(If your build tree contains *subdomains* then there is another label component
-- see "muddle help subdomains" for more information if you need it.)
->>>>>>> bfb44cda
 
 Some muddle commands only operate on particular types of label. For instance,
 commands in category "checkout" (see 'muddle help categories') only operate
