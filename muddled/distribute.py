--- conflicted
+++ resolved
@@ -1575,23 +1575,11 @@
 def _build_desc_label_in_domain(builder, domain, label_tag):
     """Return the label for the build description checkout in this domain.
     """
-<<<<<<< HEAD
     co_label = builder.invocation.db.get_domain_build_desc_label(domain)
     if co_label.tag == label_tag:
         return co_label
     else:
         return co_label.copy_with_tag(label_tag)
-=======
-    # Basically, we need to figure out what checkout to use...
-
-    if not domain:
-        build_co_name, build_desc_path = builder.build_co_and_path()
-    else:
-        root_repo, build_desc = builder.db.get_subdomain_info(domain)
-        build_co_name, build_desc_path = build_co_and_path_from_str(build_desc)
-
-    return Label(LabelType.Checkout, build_co_name, tag=label_tag, domain=domain)
->>>>>>> a2259c61
 
 def _build_desc_inner_path(builder, label):
     """Given a build description checkout's label, return its inner path.
